--- conflicted
+++ resolved
@@ -159,17 +159,10 @@
   set(CUDA_NVCC_FLAGS_PROFILE -DPROFILE)
   set(CUDA_NVCC_FLAGS_RELWITHTRACES -g -DNDEBUG)
 else()
-<<<<<<< HEAD
-  set(CUDA_NVCC_FLAGS_DEBUG "-g;-G" CACHE STRING "Debug compiler flags")
-  set(CUDA_NVCC_FLAGS_RELEASE "-O2;-DNDEBUG" CACHE STRING "Release compiler flags")
-  set(CUDA_NVCC_FLAGS_PROFILE "-O2;-DPROFILE" CACHE STRING "Profile compiler flags")
-  set(CUDA_NVCC_FLAGS_RELWITHTRACES "-O2;-DNDEBUG;-DAMGX_USE_CPU_PROFILER" CACHE STRING "RelWithTraces compiler flags")
-=======
   set(CUDA_NVCC_FLAGS_DEBUG -g -G)
   set(CUDA_NVCC_FLAGS_RELEASE -DNDEBUG)
   set(CUDA_NVCC_FLAGS_PROFILE -DPROFILE)
   set(CUDA_NVCC_FLAGS_RELWITHTRACES -g -DNDEBUG)
->>>>>>> 3ae6cc2d
   if(WIN32)
     set(CUDA_NVCC_FLAGS_RELEASE ${CUDA_NVCC_FLAGS_RELEASE} -DNOMINMAX)
   endif()
@@ -246,51 +239,7 @@
 ENDIF()
 
 # Add the CXX flags to the host set of CUDA flags
-<<<<<<< HEAD
-SET(CUDA_NVCC_FLAGS ${CUDA_NVCC_FLAGS} -Xcompiler ${CMAKE_CXX_FLAGS})
-
-# write version
-set(versionFile "ReleaseVersion.txt")
-set(versionCode "core/src/version.cu")
-if(${versionFile} IS_NEWER_THAN ${versionCode})
-  file(STRINGS ${versionFile} versionString)
-  file(WRITE ${versionCode} "#include <version.h>\n")
-  file(APPEND ${versionCode} "namespace amgx{\n")
-  file(APPEND ${versionCode} "const char __AMGX_BUILD_DATE__ [] = \"__DATE__\";\n")
-  file(APPEND ${versionCode} "const char __AMGX_BUILD_TIME__ [] = \"__TIME__\";\n")
-  file(APPEND ${versionCode} "const char __AMGX_BUILD_ID__ [] = " ${versionString} ";" \n}\n)
-endif(${versionFile} IS_NEWER_THAN ${versionCode})
-
-# plugin management
-set(pluginConf "PluginConfig.txt")                     # plugin configuration
-set(pluginCode "${CMAKE_SOURCE_DIR}/plugin_config.cu") # plugin code
-file(STRINGS ${pluginConf} pluginList)                 # plugin list
-set(libList base core ${pluginList})                   # lib list
-
-# create initialization and finalization for plugins
-if(${pluginConf} IS_NEWER_THAN ${pluginCode})
-  file(WRITE ${pluginCode} "#include <error.h>\n")
-  file(APPEND ${pluginCode} "#include <misc.h>\n")
-  file(APPEND ${pluginCode} "namespace amgx {\n")
-  foreach( plugin ${pluginList} )
-    file(APPEND ${pluginCode} "namespace ${plugin} { extern AMGX_ERROR initialize(); extern void finalize(); }\n")
-  endforeach(plugin)
-  file(APPEND ${pluginCode} "\nAMGX_ERROR initializePlugins() {\n")
-  foreach( plugin ${pluginList} )
-    file(APPEND ${pluginCode} "    if (AMGX_OK != ${plugin}::initialize()) return AMGX_ERR_PLUGIN;\n")
-  endforeach(plugin)
-  file(APPEND ${pluginCode} "  return AMGX_OK;\n")
-  file(APPEND ${pluginCode} "}\n")
-  file(APPEND ${pluginCode} "\nvoid finalizePlugins() {\n")
-  foreach( plugin ${pluginList} )
-    file(APPEND ${pluginCode} "  ${plugin}::finalize();\n")
-  endforeach(plugin)
-  file(APPEND ${pluginCode} "}\n")
-  file(APPEND ${pluginCode} "} // namespace amgx\n")
-endif(${pluginConf} IS_NEWER_THAN ${pluginCode})
-=======
 SET(CUDA_NVCC_FLAGS ${CUDA_NVCC_FLAGS} -Xcompiler "${CMAKE_CXX_FLAGS}")
->>>>>>> 3ae6cc2d
 
 # WARNING: the placement of the following two if statements is important, they have to come after
 # FIND_PACKAGE(CUDA) and before create list of all sources/objects in amgx. Since the scripts used
@@ -375,16 +324,4 @@
 #export(TARGETS amgxsh FILE ${CMAKE_SOURCE_DIR}/amgxsh.cmake)
 
 # build examples
-<<<<<<< HEAD
-#add_subdirectory(examples)
-if(EXISTS ${CMAKE_SOURCE_DIR}/eigen_examples)
-  #add_subdirectory(eigen_examples)
-endif(EXISTS ${CMAKE_SOURCE_DIR}/eigen_examples)
-
-# build unit tests
-if(EXISTS ${CMAKE_SOURCE_DIR}/tests)
-   add_subdirectory(tests)
-endif(EXISTS ${CMAKE_SOURCE_DIR}/tests)
-=======
 add_subdirectory(examples)
->>>>>>> 3ae6cc2d
