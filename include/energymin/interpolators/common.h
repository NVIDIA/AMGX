/* Copyright (c) 2011-2017, NVIDIA CORPORATION. All rights reserved.
 *
 * Redistribution and use in source and binary forms, with or without
 * modification, are permitted provided that the following conditions
 * are met:
 *  * Redistributions of source code must retain the above copyright
 *    notice, this list of conditions and the following disclaimer.
 *  * Redistributions in binary form must reproduce the above copyright
 *    notice, this list of conditions and the following disclaimer in the
 *    documentation and/or other materials provided with the distribution.
 *  * Neither the name of NVIDIA CORPORATION nor the names of its
 *    contributors may be used to endorse or promote products derived
 *    from this software without specific prior written permission.
 *
 * THIS SOFTWARE IS PROVIDED BY THE COPYRIGHT HOLDERS ``AS IS'' AND ANY
 * EXPRESS OR IMPLIED WARRANTIES, INCLUDING, BUT NOT LIMITED TO, THE
 * IMPLIED WARRANTIES OF MERCHANTABILITY AND FITNESS FOR A PARTICULAR
 * PURPOSE ARE DISCLAIMED.  IN NO EVENT SHALL THE COPYRIGHT OWNER OR
 * CONTRIBUTORS BE LIABLE FOR ANY DIRECT, INDIRECT, INCIDENTAL, SPECIAL,
 * EXEMPLARY, OR CONSEQUENTIAL DAMAGES (INCLUDING, BUT NOT LIMITED TO,
 * PROCUREMENT OF SUBSTITUTE GOODS OR SERVICES; LOSS OF USE, DATA, OR
 * PROFITS; OR BUSINESS INTERRUPTION) HOWEVER CAUSED AND ON ANY THEORY
 * OF LIABILITY, WHETHER IN CONTRACT, STRICT LIABILITY, OR TORT
 * (INCLUDING NEGLIGENCE OR OTHERWISE) ARISING IN ANY WAY OUT OF THE USE
 * OF THIS SOFTWARE, EVEN IF ADVISED OF THE POSSIBILITY OF SUCH DAMAGE.
 */

#pragma once
#include <energymin/selectors/em_selector.h>
#include <energymin/interpolators/em_interpolator.h>

#include <amgx_cusolverDn.h>

namespace amgx
{
namespace energymin
{

/*
 * hold general routines
 */

struct is_coarse
{
    __host__ __device__
    int operator()(const int &x)
    {
        return (int) (x == COARSE);
    }
};

struct square
{
    __host__ __device__
    int operator()(const int &x)
    {
        return x * x;
    }
};


template< typename DataType, typename IndexType >
void allocMem(DataType *&ptr,
              IndexType numEntry,
              bool initToZero)
{
<<<<<<< HEAD
    if ( ptr != NULL ) { cudaFreeAsync(ptr, 0); }

    cudaCheckError();
    size_t sz = numEntry * sizeof(DataType);
    cudaMallocAsync((void **)&ptr, sz, 0);
    cudaStreamSynchronize(0);
=======
    if ( ptr != NULL ) { amgx::thrust::global_thread_handle::cudaFreeAsync(ptr); }

    cudaCheckError();
    size_t sz = numEntry * sizeof(DataType);
    if(sz == 0) { return; }
    amgx::thrust::global_thread_handle::cudaMalloc((void **)&ptr, sz);
>>>>>>> a930852c
    cudaCheckError();

    if (initToZero)
    {
        cudaMemset(ptr, 0x0, sz);
        cudaCheckError();
    }
}


/* LU factorization */
/*
static inline
cudsStatus_t cudsXgetrf(cudsHandle_t handle,
                        int m, int n, float *A, int lda,
                        int *devIpiv, int *devInfo)
{
  return cudsSgetrf(handle, m, n, A, lda, devIpiv, devInfo);
}

static inline
cudsStatus_t cudsXgetrf(cudsHandle_t handle,
                        int m, int n, double *A, int lda,
                        int *devIpiv, int *devInfo)
{
  return cudsDgetrf(handle, m, n, A, lda, devIpiv, devInfo);
}



static inline
cudsStatus_t cudsXgetrs(cudsHandle_t handle,
                        int m, int n, const float *A, int lda,
                        const int *devIpiv, float *B, int ldb, int *info)
{
  return cudsSgetrs(handle, CUDS_OP_N, m, n, A, lda, devIpiv, B, ldb, info);
}

static inline
cudsStatus_t cudsXgetrs(cudsHandle_t handle,
                        int m, int n, const double *A, int lda,
                        const int *devIpiv, double *B, int ldb, int *info)
{
  return cudsDgetrs(handle, CUDS_OP_N, m, n, A, lda, devIpiv, B, ldb, info);
}
*/


/*
 * Kernels used in em.cu
 */
/*
__global__
void  count_Ma_nnz_per_row_kernel(const int *PcolOffsets, const int *ProwInd, int PnumCols,
                                  int *Ma_nnzPerRow, int AnumRows);

__global__
void  get_unsorted_MaColInd_kernel( const int *PcolOffsets, const int *ProwInd, int PnumCols,
                                    const int *MaRowOffsets, int *MaColInd, int AnumRows);
*/

/*
__global__
void  count_Ma_nnz_per_row_kernel(const int *PcolOffsets, const int *ProwInd, const int PnumCols,
                                  int *Ma_nnzPerRow, const int AnumRows);

__global__
void  get_unsorted_MaColInd_kernel( const int *PcolOffsets, const int *ProwInd, const int PnumCols,
                                    const int *MaRowOffsets, int *MaColInd, const int AnumRows);
*/

} // namespace energymin
} // namespace amgx<|MERGE_RESOLUTION|>--- conflicted
+++ resolved
@@ -64,21 +64,12 @@
               IndexType numEntry,
               bool initToZero)
 {
-<<<<<<< HEAD
-    if ( ptr != NULL ) { cudaFreeAsync(ptr, 0); }
-
-    cudaCheckError();
-    size_t sz = numEntry * sizeof(DataType);
-    cudaMallocAsync((void **)&ptr, sz, 0);
-    cudaStreamSynchronize(0);
-=======
-    if ( ptr != NULL ) { amgx::thrust::global_thread_handle::cudaFreeAsync(ptr); }
+    if ( ptr != NULL ) { amgx::memory::cudaFreeAsync(ptr); }
 
     cudaCheckError();
     size_t sz = numEntry * sizeof(DataType);
     if(sz == 0) { return; }
-    amgx::thrust::global_thread_handle::cudaMalloc((void **)&ptr, sz);
->>>>>>> a930852c
+    amgx::memory::cudaMalloc((void **)&ptr, sz);
     cudaCheckError();
 
     if (initToZero)
