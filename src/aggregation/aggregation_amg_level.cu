--- conflicted
+++ resolved
@@ -464,11 +464,7 @@
         max_threads = this->m_num_all_aggregates;
     }
 
-<<<<<<< HEAD
     int num_blocks = max_threads / block_size + 1;
-=======
-    int num_blocks = std::min( AMGX_GRID_MAX_SIZE, (max_threads - 1) / block_size + 1);
->>>>>>> ae4d56a6
     const IndexType *R_row_offsets_ptr = this->m_R_row_offsets.raw();
     const IndexType *R_column_indices_ptr = this->m_R_column_indices.raw();
     const ValueTypeB *r_ptr = r.raw();
@@ -493,12 +489,7 @@
         max_threads = this->m_num_all_aggregates;
     };
 
-<<<<<<< HEAD
     const int num_blocks = max_threads / block_size + 1;
-=======
-    const int num_blocks = std::min( AMGX_GRID_MAX_SIZE, (max_threads + block_size - 1) / block_size);
->>>>>>> ae4d56a6
-
     const IndexType *R_row_offsets_ptr = this->m_R_row_offsets.raw();
 
     const IndexType *R_column_indices_ptr = this->m_R_column_indices.raw();
@@ -703,13 +694,8 @@
 void Aggregation_AMG_Level<TemplateConfig<AMGX_device, t_vecPrec, t_matPrec, t_indPrec> >::prolongateAndApplyCorrection_1x1(Vector<TemplateConfig<AMGX_device, t_vecPrec, t_matPrec, t_indPrec> > &e, Vector<TemplateConfig<AMGX_device, t_vecPrec, t_matPrec, t_indPrec> > &bc, Vector<TemplateConfig<AMGX_device, t_vecPrec, t_matPrec, t_indPrec> > &x, Vector<TemplateConfig<AMGX_device, t_vecPrec, t_matPrec, t_indPrec> > &tmp)
 {
     ValueTypeB alpha = types::util<ValueTypeB>::get_one();
-<<<<<<< HEAD
     const int block_size = 128;
     const int num_blocks = this->A->get_num_rows() / block_size + 1;
-=======
-    const int block_size = 64;
-    const int num_blocks = std::min( AMGX_GRID_MAX_SIZE, (int) ( (this->A->get_num_rows() + block_size - 1) / block_size ) );
->>>>>>> ae4d56a6
     const IndexType *aggregates_ptr = this->m_aggregates.raw();
     ValueTypeB *x_ptr = x.raw();
     const ValueTypeB *e_ptr = e.raw();
@@ -737,13 +723,8 @@
             const IndexType *aggregates_ptr = this->m_aggregates.raw();
             ValueTypeB *x_ptr = xf.raw();
             const ValueTypeB *e_ptr = ec.raw();
-<<<<<<< HEAD
             const int block_size = 128;
             const int num_blocks = (this->A->get_num_rows() - 1) / block_size + 1;
-=======
-            const int block_size = 64;
-            const int num_blocks = std::min( AMGX_GRID_MAX_SIZE, (int) ((this->A->get_num_rows() - 1) / block_size + 1));
->>>>>>> ae4d56a6
             prolongateAndApplyCorrectionBlockDiaCsrKernel <<< num_blocks, block_size>>>(this->scale, (int)this->getA().get_num_rows(), x_ptr, e_ptr, aggregates_ptr, this->m_num_aggregates, this->getA().get_block_dimy());
             cudaCheckError();
             this->scale_counter--;
@@ -859,13 +840,8 @@
     }
 
     ValueTypeB alpha = types::util<ValueTypeB>::get_one();
-<<<<<<< HEAD
     const int block_size = 128;
     const int num_blocks = this->A->get_num_rows() / block_size + 1;
-=======
-    const int block_size = 64;
-    const int num_blocks = std::min( AMGX_GRID_MAX_SIZE, (int) ((this->A->get_num_rows() - 1) / block_size + 1));
->>>>>>> ae4d56a6
     const IndexType *aggregates_ptr = this->m_aggregates.raw();
     ValueTypeB *x_ptr = xf.raw();
     const ValueTypeB *e_ptr = ec.raw();
