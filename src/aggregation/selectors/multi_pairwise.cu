/* Copyright (c) 2011-2017, NVIDIA CORPORATION. All rights reserved.
 *
 * Redistribution and use in source and binary forms, with or without
 * modification, are permitted provided that the following conditions
 * are met:
 *  * Redistributions of source code must retain the above copyright
 *    notice, this list of conditions and the following disclaimer.
 *  * Redistributions in binary form must reproduce the above copyright
 *    notice, this list of conditions and the following disclaimer in the
 *    documentation and/or other materials provided with the distribution.
 *  * Neither the name of NVIDIA CORPORATION nor the names of its
 *    contributors may be used to endorse or promote products derived
 *    from this software without specific prior written permission.
 *
 * THIS SOFTWARE IS PROVIDED BY THE COPYRIGHT HOLDERS ``AS IS'' AND ANY
 * EXPRESS OR IMPLIED WARRANTIES, INCLUDING, BUT NOT LIMITED TO, THE
 * IMPLIED WARRANTIES OF MERCHANTABILITY AND FITNESS FOR A PARTICULAR
 * PURPOSE ARE DISCLAIMED.  IN NO EVENT SHALL THE COPYRIGHT OWNER OR
 * CONTRIBUTORS BE LIABLE FOR ANY DIRECT, INDIRECT, INCIDENTAL, SPECIAL,
 * EXEMPLARY, OR CONSEQUENTIAL DAMAGES (INCLUDING, BUT NOT LIMITED TO,
 * PROCUREMENT OF SUBSTITUTE GOODS OR SERVICES; LOSS OF USE, DATA, OR
 * PROFITS; OR BUSINESS INTERRUPTION) HOWEVER CAUSED AND ON ANY THEORY
 * OF LIABILITY, WHETHER IN CONTRACT, STRICT LIABILITY, OR TORT
 * (INCLUDING NEGLIGENCE OR OTHERWISE) ARISING IN ANY WAY OUT OF THE USE
 * OF THIS SOFTWARE, EVEN IF ADVISED OF THE POSSIBILITY OF SUCH DAMAGE.
 */

#include <aggregation/selectors/multi_pairwise.h>
#include <cutil.h>
#include <util.h>
#include <types.h>
#include <basic_types.h>
#include <texture.h>
#include <matrix_analysis.h>
#include <transpose.h>

#include <async_event.h>

#include <thrust/count.h> //count
#include <thrust/sort.h> //sort
#include <thrust/binary_search.h> //lower_bound
#include <thrust/unique.h> //unique
#include <thrust/host_vector.h>
#include <cusp/detail/format_utils.h> //offsets_to_indices
#include <determinism_checker.h>
#include <solvers/solver.h>

#include <aggregation/coarseAgenerators/thrust_coarse_A_generator.h>
#include <aggregation/coarseAgenerators/low_deg_coarse_A_generator.h>

#include <omp.h>

#define EXPERIMENTAL_ITERATIVE_MATCHING

namespace amgx
{
namespace aggregation
{
namespace multi_pairwise
{

// include common routines for all selectors
#include <aggregation/selectors/common_selector.h>

// ------------------------
//    Kernels
// ------------------------

__device__
float random_weight2(int i, int j)
{
#define RAND_MULTIPLIER                 1145637293
    unsigned long i_min = (min(i, j) * RAND_MULTIPLIER);
    unsigned long i_max = (max(i, j) * RAND_MULTIPLIER);
    return ((float)i_min / i_max);
}

__device__
unsigned long random_weight3(int i, int j)
{
    unsigned long a;
    a = (i + j) ^ 8;
    a = (a + 0x7ed55d16) + (a << 12);
    a = (a ^ 0xc761c23c) + (a >> 19);
    a = (a + 0x165667b1) + (a << 5);
    a = (a ^ 0xd3a2646c) + (a << 9);
    a = (a + 0xfd7046c5) + (a << 3);
    a = (a ^ 0xb55a4f09) + (a >> 16);
    return a;
}


// findStrongestNeighbour kernel for block_dia_csr_matrix format
// Reads the weight from edge_weights array
template <typename IndexType, typename MatrixValueType>
__global__
void findStrongestNeighbourBlockDiaCsr_V2(const IndexType *row_offsets, const IndexType *column_indices,
        MatrixValueType *edge_weights, IndexType num_block_rows, IndexType *aggregates,
        IndexType *strongest_neighbour_1phase, IndexType *strongest_neighbour,
        const size_t bsize, int phase, int merge_singletons)
{
    int tid = threadIdx.x + blockDim.x * blockIdx.x;
    MatrixValueType weight;
    int jcol;

    while (tid < num_block_rows)
    {
        int strongest_unaggregated = -1;
        int strongest_aggregated = -1;
        MatrixValueType     max_weight_unaggregated = 0.;
        MatrixValueType     max_weight_aggregated = 0.;

        if (aggregates[tid] == -1) // Unaggregated row
        {
            for (int j = row_offsets[tid]; j < row_offsets[tid + 1]; j++)
            {
                jcol = column_indices[j];

                if (phase == 1) { weight = edge_weights[j]; }
                else { weight = random_weight2(tid, jcol); }

                if (tid == jcol || jcol >= num_block_rows) { continue; }    // skip diagonal and halo

                if (phase == 2 && strongest_neighbour_1phase[jcol] != tid) { continue; } // if 2nd phase only accept those who gave a hand on the 1st phase

                // Identify strongest aggregated and unaggregated neighbours (method by multi_pairwise)
                if (aggregates[jcol] == -1 && weight > 0.0 && (weight > max_weight_unaggregated || (weight == max_weight_unaggregated && random_weight3(tid, jcol) > random_weight3(tid, strongest_unaggregated)))) // unaggregated
                {
                    max_weight_unaggregated = weight;
                    strongest_unaggregated = jcol;
                }
                else if (aggregates[jcol] != -1 && weight > 0.0 && (weight > max_weight_aggregated || (weight == max_weight_aggregated && random_weight3(tid, jcol) > random_weight3(tid, strongest_aggregated)))) // aggregated
                {
                    max_weight_aggregated = weight;
                    strongest_aggregated = jcol;
                }
            }

            if (strongest_unaggregated == -1 && strongest_aggregated != -1) // All neighbours are aggregated
            {
                if ( merge_singletons == 1 )
                    // Put in same aggregate as strongest neighbour
                {
                    aggregates[tid] = aggregates[strongest_aggregated];
                }
                else
                    // create singleton
                {
                    aggregates[tid] = tid;
                }
            }
            else if (strongest_unaggregated != -1)
            {
                if (phase == 2)
                {
                    MatrixValueType rand_w1 = random_weight2(tid, strongest_neighbour_1phase[tid]);
                    strongest_neighbour[tid] = max_weight_unaggregated > rand_w1 ? strongest_unaggregated : strongest_neighbour_1phase[tid];
                }
                else { strongest_neighbour_1phase[tid] = strongest_unaggregated; }
            }
            else
            {
                if (phase == 2) { strongest_neighbour[tid] = strongest_neighbour_1phase[tid]; }
                else { strongest_neighbour_1phase[tid] = tid; }
            }
        }

        tid += gridDim.x * blockDim.x;
    }
}


template <typename IndexType>
__device__
bool atomicJoin( IndexType node, IndexType aggregate, IndexType *aggregates, int *sizes, int allowed )
{
    int mySize = sizes[node];
    int theirSize = sizes[aggregate];
    int theirSizeOld = theirSize;

    do
    {
        int newSize = mySize + theirSize;

        if ( newSize > allowed )
        {
            return false;
        }

        theirSizeOld = theirSize;
        theirSize = atomicCAS( &sizes[aggregate], theirSize, newSize );
    }
    while ( theirSize != theirSizeOld );

    aggregates[node] = aggregate;
    return true;
}

template <typename IndexType, typename MatrixValueType, bool use_degree>
__global__
void findStrongestNeighbourBlockDiaCsr_V3(const IndexType *row_offsets,
        const IndexType *column_indices,
        MatrixValueType *edge_weights,
        IndexType num_block_rows,
        IndexType *aggregates,
        IndexType *strongest_neighbour,
        int *sizes,
        int *degree,
        const size_t bsize,
        int max_aggregate_size,
        int merge_singletons)
{
    int tid = threadIdx.x + blockDim.x * blockIdx.x;
    MatrixValueType weight;
    int jcol;

    while (tid < num_block_rows)
    {
        int strongest_unaggregated = -1;
        int strongest_aggregated = -1;
        int lowest_degree;

        if ( use_degree )
        {
            lowest_degree = degree[tid];    //only interested in finding lower degree than self
        }
        else
        {
            lowest_degree = 0;    //if we decide to not use degree than just propose to the strongest edge
        }

        int lowest_degree_neighbor = tid;
        MatrixValueType     lowest_degree_weight = 1e100; //high start value, so that same degree neighbor won't become lowest degree neighbor
        MatrixValueType     max_weight_unaggregated = 0.;
        MatrixValueType     max_weight_aggregated = 0.;
        int mySize;

        if ( merge_singletons == 2 )
        {
            mySize = sizes[tid];
        }
        else
        {
            mySize = 0;
        }

        if ( merge_singletons != 2 )
        {
            max_aggregate_size = 100000;
        }

        //this aggregate is already full
        if (mySize == max_aggregate_size)
        {
            aggregates[tid] = tid;
        }

        if (aggregates[tid] == -1) // Unaggregated row
        {
            for (int j = row_offsets[tid]; j < row_offsets[tid + 1]; j++)
            {
                jcol = column_indices[j];

                if (tid == jcol || jcol >= num_block_rows) { continue; }    // skip diagonal and halo

                weight = edge_weights[j];

                if (weight <= 0.0) { continue; }

                if ( aggregates[jcol] != -1 ) //aggregated neighbor
                {
                    int theirSize;

                    if ( merge_singletons == 2 )
                    {
                        theirSize = aggregates[sizes[jcol]];
                    }
                    else
                    {
                        theirSize = 0;
                    }

                    //if all neighbors are aggregated, find the strongest edge to neighbor aggregate that is not full yet
                    if (mySize + theirSize <= max_aggregate_size &&
                            (weight > max_weight_aggregated)) // aggregated
                    {
                        max_weight_aggregated = weight;
                        strongest_aggregated = jcol;
                    }
                }
                else //unaggregated neighbor
                {
                    if ( use_degree && merge_singletons == 2 )
                    {
                        int theirSize = sizes[jcol];
                        //get lowest degree neighbor or find out that there is no lower degree neighbor
                        int current_degree = degree[jcol];

                        if ( mySize + theirSize <= max_aggregate_size && (current_degree < lowest_degree || current_degree == lowest_degree && weight > lowest_degree_weight) )
                        {
                            lowest_degree = current_degree;
                            lowest_degree_weight = weight;
                            lowest_degree_neighbor = jcol;
                        }

                        //get highest weight neighbor
                        if ( mySize + theirSize <= max_aggregate_size && (weight > max_weight_unaggregated) )
                        {
                            strongest_unaggregated = jcol;
                            max_weight_unaggregated = weight;
                        }
                    }

                    if ( use_degree && merge_singletons != 2 ) //same as above but ignore sizes
                    {
                        //get lowest degree neighbor or find out that there is no lower degree neighbor
                        int current_degree = degree[jcol];

                        if ( current_degree < lowest_degree || current_degree == lowest_degree && weight > lowest_degree_weight)
                        {
                            lowest_degree = current_degree;
                            lowest_degree_weight = weight;
                            lowest_degree_neighbor = jcol;
                        }

                        //get highest weight neighbor
                        if (weight > max_weight_unaggregated)
                        {
                            strongest_unaggregated = jcol;
                            max_weight_unaggregated = weight;
                        }
                    }

                    if ( !use_degree && merge_singletons == 2 )
                    {
                        //get highest weight neighbor only but pay attention to the aggregate sizes
                        int theirSize = sizes[jcol];                        //get highest weight neighbor

                        if ( mySize + theirSize <= max_aggregate_size && (weight > max_weight_unaggregated) )
                        {
                            strongest_unaggregated = jcol;
                            max_weight_unaggregated = weight;
                        }
                    }

                    if ( !use_degree && merge_singletons != 2 )
                    {
                        //just highest weight
                        if (weight > max_weight_unaggregated)
                        {
                            strongest_unaggregated = jcol;
                            max_weight_unaggregated = weight;
                        }
                    }
                }
            }

            //prefer lowest degree neighbor
            if ( lowest_degree_neighbor != tid )
            {
                strongest_unaggregated = lowest_degree_neighbor;
            }

            if (strongest_unaggregated != -1) //Unaggregated neighbor exists
            {
                strongest_neighbour[tid] = strongest_unaggregated;    //assign strongest aggregated
            }

            if (strongest_unaggregated == -1 && strongest_aggregated != -1) // All neighbours are aggregated but small enough aggregated neighbors exist
            {
                if ( merge_singletons == 0 )
                {
                    aggregates[tid] = tid;
                }

                if ( merge_singletons == 1 )
                {
                    aggregates[tid] = aggregates[strongest_aggregated];
                }

                if ( merge_singletons == 2)
                {
                    atomicJoin( tid, aggregates[strongest_aggregated], aggregates, sizes, max_aggregate_size );    //try to join, can fail. maybe it works next round.
                }
            }

            if (strongest_unaggregated == -1 && strongest_aggregated == -1) //no feasable neighbor at all, become singleton
            {
                strongest_neighbour[tid] = tid;    //become singleton
            }
        }

        tid += gridDim.x * blockDim.x;
    }
}

template <typename IndexType, typename ValueType>
__global__
void computeDegree( const IndexType *ia, const IndexType *ja, const ValueType *weights, IndexType *aggregates, IndexType *sizes, IndexType *degree, IndexType numRows, IndexType max_aggregate_size)
{
    int i = threadIdx.x + blockDim.x * blockIdx.x;

    while ( i < numRows )
    {
        int myDegree = 0;
        IndexType ia_ip1 = ia[i + 1];

        for ( IndexType ii = ia[i]; ii < ia_ip1; ii++ )
        {
            IndexType j = ja[ii];

            if ( j == i )
            {
                continue;
            }

            int mySize, theirSize;

            if ( sizes != NULL )
            {
                mySize = sizes[i];
                theirSize = sizes[j];
            }
            else
            {
                mySize = theirSize = 0;
            }

            if ( weights[ii] > 0.0 && aggregates[j] == -1 && mySize + theirSize <= max_aggregate_size )
            {
                myDegree++;
            }
        }

        degree[i] = myDegree;
        i += gridDim.x * blockDim.x;
    }
}


template <typename IndexType, typename ValueType>
__global__
void mergeSingletonsSmart(const IndexType *ia, const IndexType *ja, const ValueType *weights, IndexType *aggregates, IndexType *sizes, IndexType numRows, int max_aggregate_size)
{
    int tid = threadIdx.x + blockDim.x * blockIdx.x;

    while ( tid < numRows )
    {
        //unaggregated nodes try to join or create their own aggregate
        if ( aggregates[tid] == -1 )
        {
            bool joined = false;

            while ( !joined )
            {
                int neighbor_aggregate = -1;
                ValueType max_weight = 0.0;
                IndexType mySize = sizes[tid];

                for (IndexType ii = ia[tid]; ii < ia[tid + 1]; ii++)
                {
                    IndexType j = ja[ii];

                    if (j == tid || j >= numRows) { continue; }

                    if ( aggregates[j] != -1 && sizes[aggregates[j]] + mySize <= max_aggregate_size && weights[ii] > max_weight )
                    {
                        neighbor_aggregate = aggregates[j];
                        max_weight = weights[ii];
                    }
                }

                //no possible neighbor found
                if ( neighbor_aggregate == -1 )
                {
                    //create own aggregate
                    aggregates[tid] = tid;
                    joined = true;
                }
                else
                {
                    //try to join
                    joined = atomicJoin( tid, neighbor_aggregate, aggregates, sizes, max_aggregate_size );
                }
            }
        }

        tid += gridDim.x * blockDim.x;
    }
}


template <typename IndexType>
__global__
void updateAggregateSizes( IndexType *sizesSource, IndexType *sizes, IndexType *aggregates, IndexType numRows )
{
    int tid = threadIdx.x + blockDim.x * blockIdx.x;

    while ( tid < numRows )
    {
        IndexType agg = aggregates[tid];
        IndexType aggregateSize = sizes[agg];
        IndexType mySize = sizesSource[tid];

        while ( mySize > aggregateSize )
        {
            aggregateSize = atomicCAS( &sizes[agg], aggregateSize, mySize );
        }

        tid += gridDim.x * blockDim.x;
    }
}


// Kernel that checks if perfect matchs exist
template <typename IndexType>
__global__
void matchEdges(const IndexType num_rows, IndexType *aggregates, int *strongest_neighbour, IndexType *sizes)
{
    int tid = threadIdx.x + blockDim.x * blockIdx.x;
    int potential_match, potential_match_neighbour;

    while (tid < num_rows)
    {
        if (aggregates[tid] == -1) // Unaggregated row
        {
            potential_match = strongest_neighbour[tid];
            potential_match_neighbour = strongest_neighbour[potential_match];

            if ( potential_match == tid )
            {
                aggregates[tid] = tid;
            }
            else if (potential_match != -1 && potential_match_neighbour == tid && tid < potential_match) // we have a match
            {
                aggregates[tid] = tid;
                aggregates[potential_match] = tid;

                if ( sizes != NULL)
                {
                    sizes[tid] += sizes[potential_match];
                }
            }
        }

        tid += gridDim.x * blockDim.x;
    }
}

template <typename IndexType, int block_size>
__global__
void countAggregates(const IndexType num_rows, IndexType *aggregates, int *num_unaggregated)
{
    int tid = threadIdx.x + blockDim.x * blockIdx.x;
    int c = 0;
    int i = tid;

    while ( i < num_rows )
    {
        c += ( aggregates[i] == -1 );
        i += gridDim.x * blockDim.x;
    }

    __shared__ volatile int smem[block_size];
    smem[threadIdx.x] = c;
    __syncthreads();

    for ( int off = blockDim.x / 2; off >= 32; off = off / 2 )
    {
        if ( threadIdx.x < off )
        {
            smem[threadIdx.x] += smem[threadIdx.x + off];
        }

        __syncthreads();
    }

    // warp reduce
    if ( threadIdx.x < 32 )
    {
        smem[threadIdx.x] += smem[threadIdx.x + 16];
        smem[threadIdx.x] += smem[threadIdx.x + 8];
        smem[threadIdx.x] += smem[threadIdx.x + 4];
        smem[threadIdx.x] += smem[threadIdx.x + 2];
        smem[threadIdx.x] += smem[threadIdx.x + 1];
    }

    if ( threadIdx.x == 0 )
    {
        atomicAdd(num_unaggregated, smem[0]);
    }
}

template <typename IndexType>
__global__
void joinExistingAggregates(IndexType num_rows, IndexType *aggregates, IndexType *aggregates_candidate)
{
    int tid = threadIdx.x + blockDim.x * blockIdx.x;

    while (tid < num_rows)
    {
        if (aggregates[tid] == -1 && aggregates_candidate[tid] != -1) // Unaggregated row
        {
            aggregates[tid] = aggregates_candidate[tid];
        }

        tid += gridDim.x * blockDim.x;
    }
}

// Kernel that merges unaggregated vertices its strongest aggregated neighbour
// Weights are read from edge_weights array
// For block_dia_csr_matrix_format
template <typename IndexType, typename MatrixValueType>
__global__
void mergeWithExistingAggregatesBlockDiaCsr_V2(const IndexType *row_offsets, const IndexType *column_indices, const MatrixValueType *edge_weights,
        const int num_block_rows, IndexType *aggregates, int bsize, const int deterministic, IndexType *aggregates_candidate)
{
    int tid = threadIdx.x + blockDim.x * blockIdx.x;
    int jcol;
    MatrixValueType weight;

    while (tid < num_block_rows)
    {
        MatrixValueType max_weight_aggregated = 0.;
        int strongest_aggregated = -1;

        if (aggregates[tid] == -1) // Unaggregated row
        {
            for (int j = row_offsets[tid]; j < row_offsets[tid + 1]; j++)
            {
                // Compute edge weight
                weight = edge_weights[j];
                jcol = column_indices[j];

                if (jcol == tid || jcol >= num_block_rows) { continue; }    // skip diagonal

                if ( aggregates[jcol] == num_block_rows ) { continue; } // skip dd rows

                // Identify strongest aggregated neighbour
                if (aggregates[jcol] != -1 && weight > 0 && (weight > max_weight_aggregated || (weight == max_weight_aggregated && random_weight3( tid, jcol ) > random_weight3( tid, strongest_aggregated )))) //
                {
                    max_weight_aggregated = weight;
                    strongest_aggregated = jcol;
                }
            }

            if (strongest_aggregated != -1) // Found a neighbour to aggregate to
            {
                if (deterministic == 1)
                {
                    aggregates_candidate[tid] = aggregates[strongest_aggregated];
                }
                else
                {
                    // Put in same aggregate as strongest neighbour
                    aggregates[tid] = aggregates[strongest_aggregated];
                }
            }
            else // All neighbours are unaggregated, leave alone
            {
                if (deterministic == 1)
                {
                    aggregates_candidate[tid] = tid;
                }
                else
                {
                    aggregates[tid] = tid;
                }
            }
        }

        tid += gridDim.x * blockDim.x;
    }
}

// Kernel to extract diagonal for csr_matrix format
template <typename IndexType, typename ValueType>
__global__
void getDiagonalKernel(const IndexType *offsets, const IndexType *column_indices,
                       const ValueType *values, const IndexType numRows, ValueType *diagonal)
{
    int tIdx = threadIdx.x + blockDim.x * blockIdx.x;

    while (tIdx < numRows)
    {
        const int offset = offsets[tIdx];
        const int numj = offsets[tIdx + 1] - offset;

        for (int j = offset; j < offset + numj; j++)
        {
            int jcol = column_indices[j];

            if (tIdx == jcol)
            {
                diagonal[tIdx] = values[j];
            }
        }

        tIdx += gridDim.x * blockDim.x;
    }
}

// Kernel to extract diagonal for csr_matrix format
template <typename IndexType, typename ValueType>
__global__
void getDiagonalKernelNoDiaProp(const IndexType *dia_idx, const ValueType *values, const IndexType numRows, ValueType *diagonal)
{
    int tIdx = threadIdx.x + blockDim.x * blockIdx.x;

    while (tIdx < numRows)
    {
        diagonal[tIdx] = values[dia_idx[tIdx]];
        tIdx += gridDim.x * blockDim.x;
    }
}

// filter edge weights like this:
// set w_ij = 0 iff
// w_ij < alpha * sqrt( max_k{w_ik} * max_l{w_jl} )
// alpha is some constant, 0.25 or 0.5 should work fine
template<typename IndexType, typename ValueType>
__global__
void filterWeights( const IndexType *row_offsets, const IndexType *row_indices, const IndexType *col_indices, const IndexType *diag, const ValueType *old_weights, ValueType *new_weights, IndexType num_nonzero_blocks, IndexType num_owned, ValueType alpha )
{
    int tid = threadIdx.x + blockDim.x * blockIdx.x;
    int i, j, kmin, kmax;
    ValueType max_ik, max_jl;

    while ( tid < num_nonzero_blocks )
    {
        i = row_indices[tid];
        j = col_indices[tid];

        if ( i != j && j < num_owned )
        {
            //find max_k{w_ik}
            kmin = row_offsets[i];
            kmax = row_offsets[i + 1];
            max_ik = 0.0;

            for (int k = kmin; k < kmax; k++)
            {
                if ( col_indices[k] != i && old_weights[k] > max_ik )
                {
                    max_ik = old_weights[k];
                }
            }

            //find max_l{w_jl}
            kmin = row_offsets[j];
            kmax = row_offsets[j + 1];
            max_jl = 0.0;

            for (int l = kmin; l < kmax; l++)
            {
                if ( col_indices[l] != j && old_weights[l] > max_jl )
                {
                    max_jl = old_weights[l];
                }
            }

            //test squared inequality
            if ( old_weights[tid] * old_weights[tid] < alpha * alpha * max_ik * max_jl )
            {
                new_weights[tid] = 0.0;
            }
            else //rescale to relative importance. this should also increase the chance of a handshake
            {
                new_weights[tid] = old_weights[tid];
            }

            //              new_weights[tid] = old_weights[tid] / sqrt(max_ik*max_jl);
        }

        tid += gridDim.x * blockDim.x;
    }
}


template<typename IndexType, typename ValueType>
__global__
void gatherValuesInterleaved( const ValueType *inValues, ValueType *outValues, IndexType nnz, int sq_blocksize, int index_offset )
{
    int tid = threadIdx.x + blockDim.x * blockIdx.x;

    while ( tid < nnz )
    {
        //at least the write is coalesced
        outValues[tid] = inValues[tid * sq_blocksize + index_offset];
        tid += gridDim.x * blockDim.x;
    }
}


template<typename IndexType, typename ValueTypeV, typename ValueTypeM>
__global__
void addToWeights( ValueTypeM *edge_weights, const ValueTypeV *x, const IndexType *row_indices, IndexType *col_indices, IndexType nnz, double scale )
{
    int tid = threadIdx.x + blockDim.x * blockIdx.x;

    while ( tid < nnz )
    {
        int i = row_indices[tid];
        int j = col_indices[tid];
        edge_weights[tid] -= static_cast<ValueTypeM>( scale * fabs( x[i] - x[j] ) );
        tid += gridDim.x * blockDim.x;
    }
}

template <typename ValueType, typename IndexType>
__global__
void rescaleVector( ValueType *x, IndexType numRows )
{
    int tid = threadIdx.x + blockDim.x * blockIdx.x;

    while ( tid < numRows )
    {
        x[tid] = 2 * x[tid] - 1;
        tid += gridDim.x * blockDim.x;
    }
}

// -----------------
//    Methods
// ----------------

// Constructor
template<class T_Config>
MultiPairwiseSelectorBase<T_Config>::MultiPairwiseSelectorBase(AMG_Config &cfg, const std::string &cfg_scope)
{
    deterministic = cfg.AMG_Config::template getParameter<IndexType>("determinism_flag", "default");
    max_iterations = cfg.AMG_Config::template getParameter<IndexType>("max_matching_iterations", cfg_scope);
    numUnassigned_tol = cfg.AMG_Config::template getParameter<double>("max_unassigned_percentage", cfg_scope);
    two_phase = cfg.AMG_Config::template getParameter<int>("handshaking_phases", cfg_scope) == 2;
    m_aggregation_edge_weight_component = cfg.AMG_Config::template getParameter<int>("aggregation_edge_weight_component", cfg_scope);
    aggregation_passes = cfg.AMG_Config::template getParameter<int>("aggregation_passes", cfg_scope); //default to size 8 aggregates. maybe its more convenient to have that as a config parameter
    filter_weights = cfg.AMG_Config::template getParameter<int>("filter_weights", cfg_scope); //by default: no filtering
    filter_weights_alpha = cfg.AMG_Config::template getParameter<double>( "filter_weights_alpha", cfg_scope ); //default to 0.25
    full_ghost_level = cfg.AMG_Config::template getParameter<int>( "full_ghost_level", cfg_scope ); //defaults to 0
    notay_weights = cfg.AMG_Config::template getParameter<int>( "notay_weights", cfg_scope ); //defaults to 0
    ghost_offdiag_limit = cfg.AMG_Config::template getParameter<int>( "ghost_offdiag_limit", cfg_scope ); //defaults to 0
    merge_singletons = cfg.AMG_Config::template getParameter<int>( "merge_singletons", cfg_scope ); //defaults to 1
    weight_formula = cfg.AMG_Config::template getParameter<int>( "weight_formula", cfg_scope ); //wheight formula defaults to 0
    serial_matching = cfg.AMG_Config::template getParameter<int>( "serial_matching", cfg_scope ) != 0; //will use a serial matching algorithm instead of handshake
    modified_handshake = cfg.AMG_Config::template getParameter<int>("modified_handshake", cfg_scope ) == 1;
    //passes = 1 -> max = 3
    //passes = 2 -> max = 5
    //passes = 3 -> max = 10
    //passes = 4 -> max = 18
    max_aggregate_size = 2;

    for (int i = 1; i < aggregation_passes; i ++)
    {
        max_aggregate_size *= 2;
    }

    max_aggregate_size += aggregation_passes - (aggregation_passes / 2);
    mCfg = cfg;
    mCfg_scope = cfg_scope;
}

// setAggregates for block_dia_csr_matrix_h format
template <AMGX_VecPrecision t_vecPrec, AMGX_MatPrecision t_matPrec, AMGX_IndPrecision t_indPrec>
void MultiPairwiseSelector<TemplateConfig<AMGX_host, t_vecPrec, t_matPrec, t_indPrec> >::setAggregates_common_sqblocks(Matrix_h &A,
        typename Matrix_h::IVector &aggregates, typename Matrix_h::IVector &aggregates_global, int &num_aggregates, MVector &edge_weights, IVector &sizes)
{
    FatalError("MultiPairwise selector: setAggregates not implemented on CPU, exiting", AMGX_ERR_NOT_SUPPORTED_TARGET);
}

// device specialization

//edge_weights is an in/out parameter:
//if its size is zero, the edge_weights will be computed from A and stored into edge_weights
//else the edge_weights will not be computed and assumed to be valid for the given A. the value array of A is not used in this case
template <AMGX_VecPrecision t_vecPrec, AMGX_MatPrecision t_matPrec, AMGX_IndPrecision t_indPrec>
void MultiPairwiseSelector<TemplateConfig<AMGX_device, t_vecPrec, t_matPrec, t_indPrec> >::setAggregates_common_sqblocks(Matrix_d &A,
        typename Matrix_d::IVector &aggregates,
        typename Matrix_d::IVector &aggregates_global,
        int &num_aggregates,
        MVector &edge_weights,
        IVector &sizes)
{
    IndexType num_block_rows = (int) A.get_num_rows();
    IndexType num_nonzero_blocks = (int) A.get_num_nz();
    // both ways are supported
    IndexType total_nz = (A.is_matrix_singleGPU()) ? num_nonzero_blocks : A.manager->num_nz_all();
    typename Matrix_d::IVector &row_indices = A.row_indices;
    row_indices.resize( total_nz);
    cusp::detail::offsets_to_indices(A.row_offsets, row_indices);
    IndexType total_rows = (A.is_matrix_singleGPU()) ? A.get_num_rows() : A.manager->num_rows_all();
    aggregates.resize(total_rows);
    thrust_wrapper::fill<AMGX_device>(aggregates.begin(), aggregates.end(), -1);
    cudaCheckError();

    if ( this->merge_singletons == 2 && sizes.size() == 0 )
    {
        sizes.resize( total_rows, 1 );    //init with all ones
    }

    const IndexType *A_row_offsets_ptr = A.row_offsets.raw();
    const IndexType *A_row_indices_ptr = row_indices.raw();
    const IndexType *A_column_indices_ptr = A.col_indices.raw();
    const IndexType *A_dia_idx_ptr = A.diag.raw();
    const ValueType *A_nonzero_values_ptr = A.values.raw();
    typename Matrix_d::IVector strongest_neighbour(num_block_rows, -1);
    typename Matrix_d::IVector strongest_neighbour_1phase(num_block_rows, -1);
    Vector<TemplateConfig<AMGX_device, AMGX_vecUInt, t_matPrec, t_indPrec> > aggregated(num_block_rows, 0);
    IndexType *strongest_neighbour_ptr = strongest_neighbour.raw();
    IndexType *strongest_neighbour_1phase_ptr = strongest_neighbour_1phase.raw();
    IndexType *aggregates_ptr = aggregates.raw();
    const int threads_per_block = 256;
    const int num_blocks = std::min( AMGX_GRID_MAX_SIZE, (num_block_rows - 1) / threads_per_block + 1 );
    int numUnassigned = num_block_rows;
    int numUnassigned_previous = numUnassigned;
    bool computeWeights = ( edge_weights.size() == 0 );

    if (computeWeights)
    {
        if ( A.hasProps( DIAG ) )
        {
            edge_weights.resize( num_nonzero_blocks + num_block_rows, 0.0 );
        }
        else
        {
            edge_weights.resize( num_nonzero_blocks + 1, -1 );    //+1 is important to some algorithms
        }
    }

    ValueType *edge_weights_ptr = edge_weights.raw();
    ValueType *rand_edge_weights_ptr = NULL;
    cudaStream_t str = amgx::thrust::global_thread_handle::get_stream();

    // Compute the edge weights
    if ( computeWeights )
    {
        const int num_blocks_V2 = std::min( AMGX_GRID_MAX_SIZE, (num_nonzero_blocks - 1) / threads_per_block + 1);
        //compute with std formula
        cudaFuncSetCacheConfig(computeEdgeWeightsBlockDiaCsr_V2<IndexType, ValueType, ValueType>, cudaFuncCachePreferL1);
        computeEdgeWeightsBlockDiaCsr_V2 <<< num_blocks_V2, threads_per_block, 0, str>>>(A_row_offsets_ptr,
                A_row_indices_ptr,
                A_column_indices_ptr,
                A_dia_idx_ptr,
                A_nonzero_values_ptr,
                num_nonzero_blocks,
                edge_weights_ptr,
                rand_edge_weights_ptr,
                num_block_rows,
                A.get_block_dimy(),
                this->m_aggregation_edge_weight_component,
                this->weight_formula);
        cudaCheckError();
    }

    //filter weights if desired
    if ( this->filter_weights == 1 )
    {
        MVector tmp( edge_weights.size() );
        const int num_blocks_filter = std::min( AMGX_GRID_MAX_SIZE, (num_nonzero_blocks - 1) / threads_per_block + 1);
        cudaStreamSynchronize(str);
        cudaCheckError();
        filterWeights <<< num_blocks_filter, threads_per_block, 0, str>>>( A_row_offsets_ptr,
                A_row_indices_ptr,
                A_column_indices_ptr,
                A_dia_idx_ptr,
                edge_weights_ptr,
                tmp.raw(),
                num_nonzero_blocks,
                num_block_rows,
                this->filter_weights_alpha);
        cudaStreamSynchronize(str);
        cudaCheckError();
        tmp.swap( edge_weights );
        edge_weights_ptr = edge_weights.raw();
    }

// compute matching
    if ( !this->serial_matching )
    {
        IVector degree;

        if ( this->modified_handshake )
        {
            degree.resize( num_block_rows );
        }

#ifdef EXPERIMENTAL_ITERATIVE_MATCHING
        // TODO: allocate host pinned memory
        AsyncEvent *throttle_event = new AsyncEvent;
        throttle_event->create();
        typename Matrix_h::IVector h_unagg_vec(1);
        typename Matrix_d::IVector d_unagg_vec(1);
        int *unaggregated = h_unagg_vec.raw();
        int *d_unaggregated = d_unagg_vec.raw();
#endif
        int icount, s = 1;
        {
            icount = 0;
            ValueType *weights_ptr = edge_weights_ptr;

            do
            {
                if ( !this->two_phase )
                {
                    if ( this->modified_handshake )
                        computeDegree <<< num_blocks, threads_per_block, 0, str>>>(A_row_offsets_ptr,
                                A_column_indices_ptr,
                                weights_ptr,
                                aggregates_ptr,
                                sizes.raw(),
                                degree.raw(),
                                num_block_rows,
                                this->max_aggregate_size );

                    // 1-phase handshaking
                    if ( this->modified_handshake )
                        findStrongestNeighbourBlockDiaCsr_V3<IndexType, ValueType, true>
                        <<< num_blocks, threads_per_block, 0, str>>>(A_row_offsets_ptr,
                                A_column_indices_ptr,
                                weights_ptr,
                                num_block_rows,
                                aggregates_ptr,
                                strongest_neighbour_ptr,
                                sizes.raw(),
                                degree.raw(),
                                A.get_block_dimy(),
                                this->max_aggregate_size,
                                this->merge_singletons);
                    else
                        findStrongestNeighbourBlockDiaCsr_V3<IndexType, ValueType, false>
                        <<< num_blocks, threads_per_block, 0, str>>>(A_row_offsets_ptr,
                                A_column_indices_ptr,
                                weights_ptr,
                                num_block_rows,
                                aggregates_ptr,
                                strongest_neighbour_ptr,
                                sizes.raw(),
                                degree.raw(),
                                A.get_block_dimy(),
                                this->max_aggregate_size,
                                this->merge_singletons);

                    cudaCheckError();
                }
                else
                {
                    // 2-phase handshaking
                    findStrongestNeighbourBlockDiaCsr_V2 <<< num_blocks, threads_per_block, 0, str>>>(A_row_offsets_ptr, A_column_indices_ptr, weights_ptr, num_block_rows, aggregates_ptr, strongest_neighbour_1phase_ptr, strongest_neighbour_ptr, A.get_block_dimy(), 1, this->merge_singletons);
                    cudaCheckError();
                    // 2nd phase: for each block_row, find the strongest neighbour among those who gave hand on 1st phase
                    findStrongestNeighbourBlockDiaCsr_V2 <<< num_blocks, threads_per_block, 0, str>>>(A_row_offsets_ptr, A_column_indices_ptr, weights_ptr, num_block_rows, aggregates_ptr, strongest_neighbour_1phase_ptr, strongest_neighbour_ptr, A.get_block_dimy(), 2, this->merge_singletons);
                    cudaCheckError();
                }

                // Look for perfect matches. Also, for nodes without unaggregated neighbours, merge with aggregate containing strongest neighbour
                if ( this->merge_singletons == 2 )
                {
                    matchEdges <<< num_blocks, threads_per_block, 0, str>>>(num_block_rows, aggregates_ptr, strongest_neighbour_ptr, sizes.raw());
                }
                else
                {
                    matchEdges <<< num_blocks, threads_per_block, 0, str>>>(num_block_rows, aggregates_ptr, strongest_neighbour_ptr, (int *)NULL);
                }

                cudaCheckError();
#ifdef EXPERIMENTAL_ITERATIVE_MATCHING
                s = (icount & 1);

                if ( s == 0 )
                {
                    // count unaggregated vertices
                    cudaMemsetAsync(d_unaggregated, 0, sizeof(int), str);
                    countAggregates<IndexType, threads_per_block> <<< num_blocks, threads_per_block, 0, str>>>(num_block_rows, aggregates_ptr, d_unaggregated);
                    cudaCheckError();
                    cudaMemcpyAsync(unaggregated, d_unaggregated, sizeof(int), cudaMemcpyDeviceToHost, str);
                    throttle_event->record(str);
                }
                else
                {
                    throttle_event->sync();
                    numUnassigned_previous = numUnassigned;
                    numUnassigned = *unaggregated;
                }

#else
                cudaStreamSynchronize(str);
                numUnassigned_previous = numUnassigned;
                numUnassigned = (int)amgx::thrust::count(aggregates.begin(), aggregates.begin() + num_block_rows, -1);
                cudaCheckError();
#endif
                icount++;
            }
            while ( (s == 0) || !(numUnassigned == 0 || icount > this->max_iterations || 1.0 * numUnassigned / num_block_rows < this->numUnassigned_tol || numUnassigned == numUnassigned_previous));

        }
        //    printf("%i,\n", icount);
#ifdef EXPERIMENTAL_ITERATIVE_MATCHING
        delete throttle_event;
#endif
    }
    else
    {
        computeMatchingSerialGreedy( A, aggregates, num_aggregates, edge_weights );
    }

    if ( this->merge_singletons == 1 )
    {
        // Merge remaining vertices with current aggregates
        if (this->deterministic != 1)
        {
            while (numUnassigned != 0)
            {
                mergeWithExistingAggregatesBlockDiaCsr_V2 <<< num_blocks, threads_per_block, 0, str>>>(A_row_offsets_ptr, A_column_indices_ptr, edge_weights_ptr, num_block_rows, aggregates_ptr, A.get_block_dimy(), this->deterministic, (IndexType *) NULL);
                cudaCheckError();
                numUnassigned = (int)amgx::thrust::count(aggregates.begin(), aggregates.begin() + num_block_rows, -1);
                cudaCheckError();
            }
        }
        else
        {
            typename Matrix_d::IVector aggregates_candidate(num_block_rows, -1);

            while (numUnassigned != 0)
            {
                mergeWithExistingAggregatesBlockDiaCsr_V2 <<< num_blocks, threads_per_block, 0, str>>>(A_row_offsets_ptr, A_column_indices_ptr, edge_weights_ptr, num_block_rows, aggregates_ptr, A.get_block_dimy(), this->deterministic, aggregates_candidate.raw());
                cudaCheckError();
                joinExistingAggregates <<< num_blocks, threads_per_block, 0, str>>>(num_block_rows, aggregates_ptr, aggregates_candidate.raw());
                cudaCheckError();
                numUnassigned = (int)amgx::thrust::count(aggregates.begin(), aggregates.begin() + num_block_rows, -1);
                cudaCheckError();
            }

            aggregates_candidate.resize(0);
        }
    }
    else if (this->merge_singletons == 0 )
    {
        //make singletons
        aggregateSingletons <<< num_blocks, threads_per_block, 0, str>>>( aggregates_ptr, num_block_rows );
        cudaCheckError();
    }
    else if ( this->merge_singletons == 2 )
    {
        //merges all remaining singletons into adequate neighbors if possible
        mergeSingletonsSmart <<< num_blocks, threads_per_block, 0, str>>>(A_row_offsets_ptr,
                A_column_indices_ptr,
                edge_weights_ptr,
                aggregates_ptr,
                sizes.raw(),
                num_block_rows,
                this->max_aggregate_size);
        cudaCheckError();
    }

    //This will assign num_aggregates to the pseudo aggregate without counting it. Perfect!
    this->renumberAndCountAggregates(aggregates, aggregates_global, num_block_rows, num_aggregates);

    if ( this->merge_singletons == 2 )
    {
        //udpate the sizes vector, so it matches the renumbered aggregates size
        IVector sizesSource;
        sizesSource.swap( sizes );
        sizes.resize( num_aggregates, 1 );
        updateAggregateSizes <<< num_blocks, threads_per_block, 0, str>>>( sizesSource.raw(), sizes.raw(), aggregates_ptr, num_block_rows );
        cudaCheckError();
    }

}


//instead of a handshake, we use a serial greedy algorithm to compute a better matching
//the algorithm:
// 1. compute degree of every node and sort nodes by degree into double linked list
// 2. while non-isolated nodes left:
//        take node with minimum degree > 0
//        find strongest edge to unaggregated node and assign to new aggregate
//        remove both nodes from linked list
//        decrease degree of each neighbor by one for each of the two nodes
//        update list
template <AMGX_VecPrecision t_vecPrec, AMGX_MatPrecision t_matPrec, AMGX_IndPrecision t_indPrec>
void MultiPairwiseSelector<TemplateConfig<AMGX_device, t_vecPrec, t_matPrec, t_indPrec> >::computeMatchingSerialGreedy( const Matrix_d &A, IVector &aggregates, int &numAggregates, MVector &edge_weights)
{
    IndexType numRows = A.row_offsets.size() - 1;
    IndexType nnz = A.col_indices.size();
    //allocate memory on host
    IndexType *ia = new IndexType[numRows + 1];
    IndexType *ja = new IndexType[nnz];
    ValueType *w = new ValueType[nnz];
    IndexType *agg = new IndexType[numRows];
    IndexType *deg = new IndexType[numRows];
    //copy
    cudaMemcpy( ia, A.row_offsets.raw(), sizeof(IndexType) * (numRows + 1), cudaMemcpyDeviceToHost );
    cudaMemcpy( ja, A.col_indices.raw(), sizeof(IndexType)*nnz, cudaMemcpyDeviceToHost );
    cudaMemcpy( w, edge_weights.raw(), sizeof(ValueType)*nnz, cudaMemcpyDeviceToHost );
    //init agg and compute the degree of each aggregate
    int max_degree = 0;

    for (IndexType i = 0; i < numRows; i++)
    {
        agg[i] = -1;
        int degree = 0;

        for (IndexType ii = ia[i]; ii < ia[i + 1]; ii++) //only care for positive weights
        {
            if ( ja[ii] != i && w[ii] > 0.0 )
            {
                degree++;
            }
        }

        if ( degree > max_degree )
        {
            max_degree = degree;
        }

        deg[i] = degree;
    }

    if ( max_degree >= numRows )
    {
        FatalError( "max degree is greater than numRows.", AMGX_ERR_UNKNOWN );
    }

    //init double linked list
    IndexType *fwd = new IndexType[numRows + max_degree + 1];
    IndexType *bwd = new IndexType[numRows + max_degree + 1];

    for (IndexType i = 0; i < numRows + max_degree + 1; i++)
    {
        fwd[i] = i;
        bwd[i] = i;
    }

    IndexType nodesLeft = numRows;
    numAggregates = 0;

    //insert nodes into list
    for (IndexType i = numRows - 1; i >= 0; i--) //inserting in backward order the nodes will be sorted by index in case of same degree
    {
        //insert forward following root
        fwd[i] = fwd[numRows + deg[i]];
        fwd[numRows + deg[i]] = i;
        //insert backward
        bwd[i] = numRows + deg[i];
        bwd[fwd[i]] = i;

        //isolated nodes cannot be aggregated
        if ( deg[i] == 0 )
        {
            nodesLeft--;
        }
    }

    while ( nodesLeft > 0 )
    {
        IndexType node = numRows;
        int degree;

        for (degree = 1; degree <= max_degree; degree++)
        {
            //list not empty -> select node
            if ( fwd[numRows + degree] < numRows ) //selecting the first node will select the most recently inserted one or the one with lowest index. both is preferable
            {
                node = fwd[numRows + degree];
            }

            if ( node < numRows )
            {
                break;
            }
        }

        //no node with degree > 1 found even though nodesLeft > 0
        if ( node == numRows )
        {
            FatalError("nodeLeft counting or list invalid", AMGX_ERR_UNKNOWN );
        }

        if ( agg[node] != -1 )
        {
            FatalError("node is already aggregated", AMGX_ERR_UNKNOWN );
        }

        //find strongest edge
        ValueType max_weight = 0.0;
        IndexType max_node = numRows; //use this as gatekeeper, so if weight == 0 the node index will not be greater than this

        for (IndexType ii = ia[node]; ii < ia[node + 1]; ii++)
        {
            IndexType j = ja[ii];

            if ( agg[j] != -1 || j == node)
            {
                continue;
            }

            if ( w[ii] > 0.0 )
            {
                degree--;
            }

            //deterministic, doesn't selects 0 weight.
            if ( w[ii] > max_weight || (w[ii] == max_weight && j > max_node) ) //always taking the edge pointing to the max node can give good alignment if numbering is structured
            {
                max_node = j;
                max_weight = w[ii];
            }
        } //Note that there has to be at least one neighbor node because degree of node is at least 1.

        if ( max_node == numRows )
        {
            FatalError( "node  has no neighbor although degree of node is at least 1", AMGX_ERR_UNKNOWN );
        }

        if ( degree != 0 )
        {
            FatalError( "node degree corrupted", AMGX_ERR_UNKNOWN );
        }

        //aggregate
        agg[node] = node;
        agg[max_node] = node;
        numAggregates++;
        nodesLeft -= 2;
        //remove from list
        fwd[bwd[node]] = fwd[node];
        bwd[fwd[node]] = bwd[node];
        fwd[bwd[max_node]] = fwd[max_node];
        bwd[fwd[max_node]] = bwd[max_node];

        //update neighbors and list
        //max_node first
        for (IndexType ii = ia[max_node]; ii < ia[max_node + 1]; ii++)
        {
            IndexType j = ja[ii];

            if ( agg[j] != -1  || w[ii] <= 0.0)
            {
                continue;
            }

            //remove j from list
            fwd[bwd[j]] = fwd[j];
            bwd[fwd[j]] = bwd[j];
            //update degree of j
            deg[j]--;
            //add j back to start of the list
            fwd[j] = fwd[numRows + deg[j]];
            bwd[j] = numRows + deg[j];
            bwd[fwd[j]] = j;
            fwd[bwd[j]] = j;

            if (deg[j] == 0)
            {
                nodesLeft--;
            }
        }

        //node second, this will prefer nodes neighbors over max_nodes neighbors when choosing the next node
        for (IndexType ii = ia[node]; ii < ia[node + 1]; ii++)
        {
            IndexType j = ja[ii];

            if ( agg[j] != -1  || w[ii] <= 0.0)
            {
                continue;
            }

            //remove j from list
            fwd[bwd[j]] = fwd[j];
            bwd[fwd[j]] = bwd[j];
            //update degree of j
            deg[j]--;
            //add j back to start of the list
            fwd[j] = fwd[numRows + deg[j]];
            bwd[j] = numRows + deg[j];
            bwd[fwd[j]] = j;
            fwd[bwd[j]] = j;

            if (deg[j] == 0)
            {
                nodesLeft--;
            }
        }
    }

    //copy result back to device
    cudaMemcpy( aggregates.raw(), agg, sizeof(IndexType)*numRows, cudaMemcpyHostToDevice );

    //assert matching
    for (IndexType node = 0; node < numRows; node++)
    {
        if ( agg[node] == -1 )
        {
            continue;
        }

        for ( IndexType partner = 0; partner < numRows; partner++)
        {
            if ( agg[partner] == agg[node] )
            {
                if ( partner == node )
                {
                    continue;
                }

                bool neighbor = false;

                for (IndexType ii = ia[node]; ii < ia[node + 1]; ii++)
                    if ( ja[ii] == partner )
                    {
                        neighbor = true;
                        break;
                    }

                if ( !neighbor )
                {
                    for (IndexType ii = ia[partner]; ii < ia[partner + 1]; ii++)
                        if ( ja[ii] == node )
                        {
                            neighbor = true;
                            break;
                        }
                }

                if ( !neighbor )
                {
                    FatalError("Internal error in aggregation selector", AMGX_ERR_INTERNAL);
                }
            }
        }
    }

    //you shall not leak memory
    delete[] ia;
    delete[] ja;
    delete[] w;
    delete[] agg;
    delete[] deg;
    delete[] fwd;
    delete[] bwd;
}




//this kernel merges aggregate2 into aggregate1
template<typename IndexType>
__global__
void mergeAggregates(IndexType *aggregate1, const IndexType *aggregate2, IndexType sizeAggregate1, IndexType sizeAggregate2, IndexType sizeAggregate3)
{
    int tid = threadIdx.x + blockDim.x * blockIdx.x;

    while ( tid < sizeAggregate1 )
    {
        if ( aggregate1[tid] == sizeAggregate2 )
        {
            aggregate1[tid] = sizeAggregate3;
        }
        else
        {
            aggregate1[tid] = aggregate2[aggregate1[tid]];
        }

        tid += gridDim.x * blockDim.x;
    }
}



template <AMGX_VecPrecision t_vecPrec, AMGX_MatPrecision t_matPrec, AMGX_IndPrecision t_indPrec>
void MultiPairwiseSelector<TemplateConfig<AMGX_host, t_vecPrec, t_matPrec, t_indPrec> >::computeIncompleteGalerkin( const Matrix_h &A,
        Matrix_h &Ac,
        const typename Matrix_h::IVector &aggregates,
        const typename Matrix_h::IVector &R_row_offsets,
        const typename Matrix_h::IVector &R_column_indices,
        const int num_aggregates )
{
    FatalError("computeIncomlpetegalerkin is not supported on host. Run with ghost_offdiag_limit=0 instead.", AMGX_ERR_NOT_SUPPORTED_TARGET);
}

template <AMGX_VecPrecision t_vecPrec, AMGX_MatPrecision t_matPrec, AMGX_IndPrecision t_indPrec>
void MultiPairwiseSelector<TemplateConfig<AMGX_device, t_vecPrec, t_matPrec, t_indPrec> >::computeIncompleteGalerkin( const Matrix_d &A,
        Matrix_d &Ac,
        const typename Matrix_d::IVector &aggregates,
        const typename Matrix_d::IVector &R_row_offsets,
        const typename Matrix_d::IVector &R_column_indices,
        const int num_aggregates )
{
    FatalError("computeIncomlpetegalerkin is not implemented yet. run with ghost_offdiag_limit=0 instead.", AMGX_ERR_NOT_IMPLEMENTED);
}

template<class TConfig>
void MultiPairwiseSelectorBase<TConfig>::assertRestriction( const IVector &R_row_offsets, const IVector &R_col_indices, const IVector &aggregates )
{
    int *r_ia = new int[R_row_offsets.size()];
    int *r_ja = new int[R_col_indices.size()];
    int *agg = new int[aggregates.size()];
    int *used_col = new int[aggregates.size()];

    for ( int i = 0; i < aggregates.size(); i++ )
    {
        used_col[i] = 0;
    }

    cudaMemcpy( r_ia, R_row_offsets.raw(), sizeof(int)*R_row_offsets.size(), cudaMemcpyDeviceToHost );
    cudaMemcpy( r_ja, R_col_indices.raw(), sizeof(int)*R_col_indices.size(), cudaMemcpyDeviceToHost );
    cudaMemcpy( agg, aggregates.raw(), sizeof(int)*aggregates.size(), cudaMemcpyDeviceToHost );

    for ( int i = 0; i < R_row_offsets.size() - 1; i++ )
    {
        for ( int ii = r_ia[i]; ii < r_ia[i + 1]; ii++ )
        {
            int j = r_ja[ii];
            used_col[j]++;

            if ( used_col[j] > 1 )
            {
                std::cout << "column " << j << " is present at least " << used_col[j] << " times" << std::endl;
            }

            if ( j < 0 || j >= aggregates.size() )
            {
                std::cout << "Error: j out of bounds, j = " << j << " and numRows = " << aggregates.size() << std::endl;
            }
            else if  ( agg[j] != i )
            {
                std::cout << "Error: agg[" << j << "] = " << agg[j] << " != " << i << std::endl;
            }
        }
    }

    std::cout << "assert restriction done" << std::endl;
}

template<class T_Config>
void MultiPairwiseSelectorBase<T_Config>::setAggregates(Matrix<T_Config> &A,
        IVector &aggregates, IVector &aggregates_global, int &num_aggregates)
{
    if (A.get_block_dimx() == A.get_block_dimy())
    {
        //ghost level matrix. this is a probably a weight matrix
        Matrix<TConfig> ghostA;
        ghostA.values.resize(0);
        //prolongation and restriction operator. this is only needed in when LowDegCoarseAGenerator is used
        IVector R_row_offsets;
        IVector R_col_indices;
        //holds the size of each aggregate
        IVector sizes;
        sizes.resize(0);
        //aggregates for ghost level
        IVector aggregates_current;
        IVector aggregates_global_current;
        bool aggregates_initialized = true;

        if (aggregates.size() == 0)
        {
            aggregates_initialized = false;

            if (!A.is_matrix_singleGPU())
            {
                aggregates.resize(A.manager->halo_offset(A.manager->num_neighbors()));
            }
            else
            {
                aggregates.resize(A.get_num_rows());
            }
        }

        //for mergeAggregates kernel
        const int threads_per_block = 256;
<<<<<<< HEAD
        const int num_blocks = min( AMGX_GRID_MAX_SIZE, (A.get_num_rows() - 1) / threads_per_block + 1 );
        cudaStream_t stream = amgx::thrust::global_thread_handle::get_stream();
=======
        const int num_blocks = std::min( AMGX_GRID_MAX_SIZE, (A.get_num_rows() - 1) / threads_per_block + 1 );
        cudaStream_t stream = thrust::global_thread_handle::get_stream();
>>>>>>> ae4d56a6
        //initialize and prepare weight matrix
        Matrix<TConfig> w;
        w.set_initialized(0);
        w.addProps(CSR);
        w.delProps(COO);
        w.setColsReorderedByColor(false);
        w.resize( 0, 0, 0, 1, 1, true ); //empty scalar 0x0 matrix
        w.values.resize(0); //matrix resize sets the values array to nnz+1 for no apparent reason
        IndexType targetSize = 1;
        //initialize coarse A generator
        CoarseAGenerator<TConfig> *cag;
        const bool use_restriction = true;
        const bool shrink_ghost_level = false;
        cag = new LowDegCoarseAGenerator<TConfig>(mCfg, mCfg_scope);
        // This will make coarseAGenerator to allocate more memory inside of  galerkin
        ghostA.manager = new DistributedManager<TConfig>();
        w.manager = new DistributedManager<TConfig>();
        Matrix<TConfig> *curA = &A;

        //foreach pass do:
        // 1. build aggregates and weights
        // 2. create weight matrix (in full_ghost_level mode this is the input matrix or the last ghostlevel matrix)
        // 3. if in full ghost level mode, build R
        // 4. compute next level
        for (int current_pass = 1; true; current_pass++)
        {
            const IndexType numRows = curA->get_num_rows();
            const IndexType nnz = curA->get_num_nz();
            targetSize *= 2;

            if ( full_ghost_level )
            {
                w.values.resize(0);    //compute weights from curA
            }
            else
            {
                w.values.swap( ghostA.values );    //use the weights computed with the galerkin operator (this will do nothing in the first pass, both values have size 0)
            }

            // create aggregates from correct input matrix
            setAggregates_common_sqblocks( *curA, aggregates_current, aggregates_global_current, num_aggregates, w.values, sizes );


            if ( current_pass > 1 )
            {
                //merge original aggregate with the newly created ones
                mergeAggregates <<< num_blocks, threads_per_block, 0, stream >>>( aggregates.raw(), aggregates_current.raw(), A.get_num_rows(), numRows, num_aggregates );
                cudaCheckError();
                //mergeAggregates<<< num_blocks, threads_per_block, 0, stream >>>( aggregates_global.raw(), aggregates_global_current.raw(), A.get_num_rows() );
                //cudaCheckError();
            }

            //try to free memory
            if ( full_ghost_level )
            {
                //then we don't need to save the weights, only for original level to do post processing
                w.values.resize(0);
            }
            else
            {
                //save edge weights for original level later
                //in that case we can throw away the values of ghostA as we will use the values to compute the next ghost level
                ghostA.values.resize(0);
            }

            // this is the break condition for the loop
            if ( current_pass >= aggregation_passes || num_aggregates <= 1 || num_aggregates == numRows)
            {
                //this means, aggregates has not been initialized yet
                if ( !aggregates_initialized )
                {
                    aggregates.swap( aggregates_current );
                }

                if ( !aggregates_initialized )
                {
                    aggregates_global.swap( aggregates_global_current );
                }

                cudaStreamSynchronize( stream );
                cudaCheckError();

                break;
            }

            //prepare A to be corrupted
            curA->set_initialized(0);
            //swap in ia, ja from curA
            w.row_offsets.swap( curA->row_offsets );
            w.col_indices.swap( curA->col_indices );

            if ( full_ghost_level )
            {
                if ( shrink_ghost_level && curA->get_block_dimx() > 1)
                {
                    //set w to correct size
                    w.values.resize( nnz );
                    //define grid and offsets
                    const int num_blocks_inter = std::min( (int)AMGX_GRID_MAX_SIZE, (int)(nnz - 1) / threads_per_block + 1 );
                    const int sq_blocksize = A.get_block_dimx() * A.get_block_dimy();
                    const int index_offset = A.get_block_dimy() * m_aggregation_edge_weight_component + m_aggregation_edge_weight_component;
                    //do the interleaved copy
                    gatherValuesInterleaved <<< num_blocks_inter, threads_per_block, 0, stream>>>( A.values.raw(), w.values.raw(), nnz, sq_blocksize, index_offset );
                    cudaStreamSynchronize( stream );
                    cudaCheckError();
                }
                else
                {
                    w.values.swap( curA->values );
                }
            }

            w.diag.swap( curA->diag );

            //resize to inform the matrix of its new size
            if ( full_ghost_level && !shrink_ghost_level )
            {
                w.set_block_dimx( A.get_block_dimx() );
                w.set_block_dimy( A.get_block_dimy() );
            }
            else
            {
                w.set_block_dimx( 1 );
                w.set_block_dimy( 1 );
            }

            w.set_num_rows( numRows );
            w.set_num_cols( numRows );
            w.set_num_nz( nnz );
            w.set_allow_recompute_diag( false );

            if ( curA->hasProps( DIAG ) )
            {
                w.addProps( DIAG );
            }

            //ready to use
            w.set_initialized(1);

            //compute restriction operator
            if ( use_restriction )
            {
                IVector R_row_indices(aggregates_current);
                R_row_offsets.resize(num_aggregates + 2);
                R_col_indices.resize(numRows);
                thrust_wrapper::sequence<TConfig::memSpace>(R_col_indices.begin(), R_col_indices.end());
                cudaCheckError();
                amgx::thrust::sort_by_key(R_row_indices.begin(), R_row_indices.end(), R_col_indices.begin());
                cudaCheckError();
                cusp::detail::indices_to_offsets(R_row_indices, R_row_offsets);
                cudaCheckError();
                //delete last row, which holds the pseudo aggregate
                R_row_offsets.resize( num_aggregates + 1);
                R_col_indices.resize( R_row_offsets[num_aggregates] );
            }

            // 3. compute galerkin ghost level
            if ( ghost_offdiag_limit == 0 )
            {
                //compute full galerkin
                cag->computeAOperator(w,
                                      ghostA,
                                      aggregates_current,
                                      R_row_offsets,
                                      R_col_indices,
                                      num_aggregates);
            }
            else
            {
                //compute incomplete galerkin
                computeIncompleteGalerkin(w,
                                          ghostA,
                                          aggregates_current,
                                          R_row_offsets,
                                          R_col_indices,
                                          num_aggregates);
            }

            //from now on w will be destroyed again.
            w.set_initialized(0);

            //repair the original A matrix. its ia and ja are in w
            if ( current_pass == 1 )
            {
                //swap back
                w.row_offsets.swap( A.row_offsets );
                w.col_indices.swap( A.col_indices );

                //only in that case we have swapped the values
                if ( full_ghost_level && !shrink_ghost_level )
                {
                    w.values.swap( A.values );
                }

                //save the edge weights of the original level
                A.diag.swap( w.diag );
                A.set_initialized(1); //A is repaired now
                //save the first aggregates into the original aggregate vector so we can merge them later
                aggregates.swap( aggregates_current );
                aggregates_global.swap( aggregates_global_current );
                aggregates_initialized = true;
                curA = &ghostA;
            }
        }

        delete cag;
    }
    else
    {
        FatalError("Unsupported block size for MultiPairwise", AMGX_ERR_NOT_SUPPORTED_BLOCKSIZE);
    }
}

// -------------------------
//    Explict instantiations
// -------------------------
#define AMGX_CASE_LINE(CASE) template class MultiPairwiseSelectorBase<TemplateMode<CASE>::Type>;
AMGX_FORALL_BUILDS(AMGX_CASE_LINE)
#undef AMGX_CASE_LINE
#define AMGX_CASE_LINE(CASE) template class MultiPairwiseSelector<TemplateMode<CASE>::Type>;
AMGX_FORALL_BUILDS(AMGX_CASE_LINE)
#undef AMGX_CASE_LINE

}
}
}<|MERGE_RESOLUTION|>--- conflicted
+++ resolved
@@ -1569,13 +1569,8 @@
 
         //for mergeAggregates kernel
         const int threads_per_block = 256;
-<<<<<<< HEAD
-        const int num_blocks = min( AMGX_GRID_MAX_SIZE, (A.get_num_rows() - 1) / threads_per_block + 1 );
+        const int num_blocks = std::min( AMGX_GRID_MAX_SIZE, (A.get_num_rows() - 1) / threads_per_block + 1 );
         cudaStream_t stream = amgx::thrust::global_thread_handle::get_stream();
-=======
-        const int num_blocks = std::min( AMGX_GRID_MAX_SIZE, (A.get_num_rows() - 1) / threads_per_block + 1 );
-        cudaStream_t stream = thrust::global_thread_handle::get_stream();
->>>>>>> ae4d56a6
         //initialize and prepare weight matrix
         Matrix<TConfig> w;
         w.set_initialized(0);
