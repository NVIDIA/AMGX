--- conflicted
+++ resolved
@@ -598,17 +598,10 @@
                A.col_indices.raw(),
                rowOff,
                A.get_block_dimx(),
-<<<<<<< HEAD
-               x.raw(), &betaConst,
-               y.raw() + row_off * A.get_block_dimx(),
-               stream,
-               row_off);
-=======
                x.raw(),
                &betaConst,
                y.raw() + rowOff * A.get_block_dimx(),
                stream);
->>>>>>> d2344958
     }
 
     if (A.hasProps(DIAG))
@@ -634,14 +627,8 @@
                rowOff,
                A.get_block_dimx(),
                x.raw(), &beta,
-<<<<<<< HEAD
-               y.raw() + row_off * A.get_block_dimx(),
-               stream,
-               row_off);
-=======
                y.raw() + rowOff * A.get_block_dimx(),
                stream);
->>>>>>> d2344958
     }
 }
 
@@ -762,17 +749,10 @@
                R.col_indices.raw(),
                rowOff,
                R.get_block_dimx(),
-<<<<<<< HEAD
-               x.raw(), &betaConst,
-               y.raw() + row_off * R.get_block_dimx(),
-               stream,
-               row_off);
-=======
                x.raw(),
                &betaConst,
                y.raw() + rowOff * R.get_block_dimx(),
                stream);
->>>>>>> d2344958
     }
 
     if (R.hasProps(DIAG))
@@ -808,14 +788,8 @@
            rowOff,
            A.get_block_dimx(),
            x.raw(), &betaConst,
-<<<<<<< HEAD
-           y.raw() + row_off * A.get_block_dimx(),
-           stream,
-           row_off);
-=======
            y.raw() + rowOff * A.get_block_dimx(),
            stream);
->>>>>>> d2344958
 }
 
 
@@ -1093,8 +1067,7 @@
                              VecType *y,
                              cudaDataType matType,
                              cudaDataType vecType,
-                             const cudaStream_t& stream,
-                             const int row_off)
+                             const cudaStream_t& stream)
 {
     constexpr int cta_size = 128;
     const int sm_count = getSMCount();
@@ -1117,27 +1090,6 @@
         IndType* rows = const_cast<IndType*>(rowPtr);
         IndType* cols = const_cast<IndType*>(colInd);
         MatType* vals = const_cast<MatType*>(val);
-<<<<<<< HEAD
-
-        if(row_off > 0)
-        {
-            // XXX This needs improving. We can cache this in setup but need to make
-            // sure that it is kept up to date properly.
-            int nz_off;
-            cudaMemcpyAsync(&nz_off, &rowPtr[0], sizeof(int), cudaMemcpyDefault, stream);
-            amgx::memory::cudaMalloc((void**)&rows, sizeof(IndType)*(mb+1));
-
-            constexpr int nthreads = 128;
-            const int nblocks = (mb + 1) / nthreads + 1;
-            offset_by_col_off<<<nblocks, nthreads, 0, stream>>>(mb, rows, rowPtr);
-
-            cudaStreamSynchronize(stream);
-
-            cols += nz_off;
-            vals += nz_off;
-        }
-=======
->>>>>>> d2344958
 
         cusparseSpMatDescr_t matA_descr;
         cusparseDnVecDescr_t vecX_descr;
@@ -1167,14 +1119,6 @@
         {
             amgx::memory::cudaFreeAsync(dBuffer);
         }
-<<<<<<< HEAD
-
-        if(row_off > 0)
-        {
-            amgx::memory::cudaFreeAsync(rows);
-        }
-=======
->>>>>>> d2344958
     }
 }
 #endif
@@ -1192,8 +1136,7 @@
                              const float *x,
                              const float *beta,
                              float *y,
-                             const cudaStream_t& stream,
-                             const int row_off)
+                             const cudaStream_t& stream)
 {
     // Run cuSparse on selected stream
     cusparseSetStream(handle, stream);
@@ -1201,11 +1144,7 @@
     if (blockDim == 1)
     {
         #ifdef CUSPARSE_GENERIC_INTERFACES
-<<<<<<< HEAD
-            generic_SpMV(handle, trans, mb, nb, nnzb, alpha, bsrVal, bsrRowPtr, bsrColInd, x, beta, y, CUDA_R_32F, CUDA_R_32F, stream, row_off);
-=======
             generic_SpMV(handle, trans, mb, nb, nnzb, rowOff, alpha, bsrVal, bsrRowPtr, bsrColInd, x, beta, y, CUDA_R_32F, CUDA_R_32F, stream);
->>>>>>> d2344958
         #else
             cusparseCheckError(cusparseScsrmv(handle, trans, mb, nb, nnzb, alpha, descr, bsrVal, bsrRowPtr, bsrColInd, x, beta, y));
         #endif
@@ -1232,8 +1171,7 @@
                              const double *x,
                              const double *beta,
                              double *y,
-                             const cudaStream_t& stream,
-                             const int row_off)
+                             const cudaStream_t& stream)
 {
     // Run cuSparse on selected stream
     cusparseSetStream(handle, stream);
@@ -1241,11 +1179,7 @@
     if (blockDim == 1)
     {
         #ifdef CUSPARSE_GENERIC_INTERFACES
-<<<<<<< HEAD
-            generic_SpMV(handle, trans, mb, nb, nnzb, alpha, bsrVal, bsrRowPtr, bsrColInd, x, beta, y, CUDA_R_64F, CUDA_R_64F, stream, row_off);
-=======
             generic_SpMV(handle, trans, mb, nb, nnzb, rowOff, alpha, bsrVal, bsrRowPtr, bsrColInd, x, beta, y, CUDA_R_64F, CUDA_R_64F, stream);
->>>>>>> d2344958
 
         #else
             cusparseCheckError(cusparseDcsrmv(handle, trans, mb, nb, nnzb, alpha, descr, bsrVal, bsrRowPtr, bsrColInd, x, beta, y));
@@ -1273,8 +1207,7 @@
                              const double *x,
                              const double *beta,
                              double *y,
-                             const cudaStream_t& stream,
-                             const int row_off)
+                             const cudaStream_t& stream)
 {
     // Run cuSparse on selected stream
     cusparseSetStream(handle, stream);
@@ -1486,8 +1419,7 @@
                              const cuComplex *x,
                              const cuComplex *beta,
                              cuComplex *y,
-                             const cudaStream_t& stream,
-                             const int row_off)
+                             const cudaStream_t& stream)
 {
     // Run cuSparse on selected stream
     cusparseSetStream(handle, stream);
@@ -1495,11 +1427,7 @@
     if (blockDim == 1)
     {
         #ifdef CUSPARSE_GENERIC_INTERFACES
-<<<<<<< HEAD
-            generic_SpMV(handle, trans, mb, nb, nnzb, alpha, bsrVal, bsrRowPtr, bsrColInd, x, beta, y, CUDA_C_32F, CUDA_C_32F, stream, row_off);
-=======
             generic_SpMV(handle, trans, mb, nb, nnzb, rowOff, alpha, bsrVal, bsrRowPtr, bsrColInd, x, beta, y, CUDA_C_32F, CUDA_C_32F, stream);
->>>>>>> d2344958
         #else
             cusparseCheckError(cusparseCcsrmv(handle, trans, mb, nb, nnzb, alpha, descr, bsrVal, bsrRowPtr, bsrColInd, x, beta, y));
         #endif
@@ -1526,8 +1454,7 @@
                              const cuDoubleComplex *x,
                              const cuDoubleComplex *beta,
                              cuDoubleComplex *y,
-                             const cudaStream_t& stream,
-                             const int row_off)
+                             const cudaStream_t& stream)
 {
     // Run cuSparse on selected stream
     cusparseSetStream(handle, stream);
@@ -1535,11 +1462,7 @@
     if (blockDim == 1)
     {
         #ifdef CUSPARSE_GENERIC_INTERFACES
-<<<<<<< HEAD
-            generic_SpMV(handle, trans, mb, nb, nnzb, alpha, bsrVal, bsrRowPtr, bsrColInd, x, beta, y, CUDA_C_64F, CUDA_C_64F, stream, row_off);
-=======
             generic_SpMV(handle, trans, mb, nb, nnzb, rowOff, alpha, bsrVal, bsrRowPtr, bsrColInd, x, beta, y, CUDA_C_64F, CUDA_C_64F, stream);
->>>>>>> d2344958
         #else
             cusparseCheckError(cusparseZcsrmv(handle, trans, mb, nb, nnzb, alpha, descr, bsrVal, bsrRowPtr, bsrColInd, x, beta, y));
         #endif
@@ -1566,8 +1489,7 @@
                              const cuDoubleComplex *x,
                              const cuDoubleComplex *beta,
                              cuDoubleComplex *y,
-                             const cudaStream_t& stream,
-                             const int row_off)
+                             const cudaStream_t& stream)
 {
     // Run cuSparse on selected stream
     cusparseSetStream(handle, stream);
