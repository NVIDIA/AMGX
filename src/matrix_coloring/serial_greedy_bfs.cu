--- conflicted
+++ resolved
@@ -746,21 +746,12 @@
     }
 
     //copies color -> m_row_colors, using a pinned memory buffer
-<<<<<<< HEAD
     copy_using_buffer_h2d(amgx::thrust::raw_pointer_cast(this->m_row_colors.data()), color, A.get_num_rows()*sizeof(int));
     delete color;
     delete A_row_offsets;
     delete A_col_indices;
     delete sorted_rows_by_color;
     delete queue;
-=======
-    copy_using_buffer_h2d(thrust::raw_pointer_cast(this->m_row_colors.data()), color, A.get_num_rows()*sizeof(int));
-    delete[] color;
-    delete[] A_row_offsets;
-    delete[] A_col_indices;
-    delete[] sorted_rows_by_color;
-    delete[] queue;
->>>>>>> ae4d56a6
     A.setView(oldView);
 }
 
